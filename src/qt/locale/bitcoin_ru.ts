<?xml version="1.0" ?><!DOCTYPE TS><TS language="ru" version="2.0">
<defaultcodec>UTF-8</defaultcodec>
<context>
    <name>AboutDialog</name>
    <message>
        <location filename="../forms/aboutdialog.ui" line="14"/>
        <source>About Bitcoin</source>
        <translation>О Bitcoin&apos;е</translation>
    </message>
    <message>
        <location filename="../forms/aboutdialog.ui" line="53"/>
        <source>&lt;b&gt;Bitcoin&lt;/b&gt; version</source>
        <translation>Версия Bitcoin&apos;а</translation>
    </message>
    <message>
        <location filename="../forms/aboutdialog.ui" line="85"/>
        <source>Copyright © 2009-2011 Bitcoin Developers

This is experimental software.

Distributed under the MIT/X11 software license, see the accompanying file license.txt or http://www.opensource.org/licenses/mit-license.php.

This product includes software developed by the OpenSSL Project for use in the OpenSSL Toolkit (http://www.openssl.org/) and cryptographic software written by Eric Young (eay@cryptsoft.com) and UPnP software written by Thomas Bernard.</source>
        <translation>Copyright © 2009-2011 Разработчики сети Bitcoin

ВНИМАНИЕ: этот софт является экспериментальным!

Распространяется под лицензией MIT/X11, за дополнительной информацией обращайтесь к прилагающемуся файлу license.txt или документу по данной ссылке: http://www.opensource.org/licenses/mit-license.php.

Данный продукт включает в себя разработки проекта OpenSSL (http://www.openssl.org/), криптографические функции и алгоритмы, написанные Эриком Янгом (eay@cryptsoft.com) и функции для работы с UPnP за авторством Томаса Бернарда.</translation>
    </message>
</context>
<context>
    <name>AddressBookPage</name>
    <message>
        <location filename="../forms/addressbookpage.ui" line="14"/>
        <source>Address Book</source>
        <translation>Адресная книга</translation>
    </message>
    <message>
        <location filename="../forms/addressbookpage.ui" line="20"/>
        <source>These are your Bitcoin addresses for receiving payments.  You may want to give a different one to each sender so you can keep track of who is paying you.</source>
        <translation>Здесь перечислены Ваши адреса для получения платежей.  Вы можете использовать их для того, чтобы давать разным людям разные адреса и таким образом иметь возможность отслеживать кто и сколько Вам платил, а так же поддерживать бо́льшую анонимность..</translation>
    </message>
    <message>
        <location filename="../forms/addressbookpage.ui" line="33"/>
        <source>Double-click to edit address or label</source>
        <translation>Для того, чтобы изменить адрес или метку давжды кликните по изменяемому объекту</translation>
    </message>
    <message>
        <location filename="../forms/addressbookpage.ui" line="57"/>
        <source>Create a new address</source>
        <translation>Создать новый адрес</translation>
    </message>
    <message>
        <location filename="../forms/addressbookpage.ui" line="60"/>
        <source>&amp;New Address...</source>
        <translation>&amp;Создать адрес...</translation>
    </message>
    <message>
        <location filename="../forms/addressbookpage.ui" line="71"/>
        <source>Copy the currently selected address to the system clipboard</source>
        <translation>Копировать текущий выделенный адрес в буфер обмена</translation>
    </message>
    <message>
        <location filename="../forms/addressbookpage.ui" line="74"/>
        <source>&amp;Copy to Clipboard</source>
        <translation>&amp;Kопировать</translation>
    </message>
    <message>
        <location filename="../forms/addressbookpage.ui" line="85"/>
        <source>Delete the currently selected address from the list. Only sending addresses can be deleted.</source>
        <translation>Удалить выделенный адрес из списка (могут быть удалены только записи из адресной книги).</translation>
    </message>
    <message>
        <location filename="../forms/addressbookpage.ui" line="88"/>
        <source>&amp;Delete</source>
        <translation>&amp;Удалить</translation>
    </message>
    <message>
        <location filename="../addressbookpage.cpp" line="204"/>
        <source>Export Address Book Data</source>
        <translation>Экспортировать адресную книгу</translation>
    </message>
    <message>
        <location filename="../addressbookpage.cpp" line="206"/>
        <source>Comma separated file (*.csv)</source>
        <translation>Текст, разделённый запятыми (*.csv)</translation>
    </message>
    <message>
        <location filename="../addressbookpage.cpp" line="219"/>
        <source>Error exporting</source>
        <translation>Ошибка экспорта</translation>
    </message>
    <message>
        <location filename="../addressbookpage.cpp" line="219"/>
        <source>Could not write to file %1.</source>
        <translation>Невозможно записать в файл %1.</translation>
    </message>
</context>
<context>
    <name>AddressTableModel</name>
    <message>
        <location filename="../addresstablemodel.cpp" line="77"/>
        <source>Label</source>
        <translation>Метка</translation>
    </message>
    <message>
        <location filename="../addresstablemodel.cpp" line="77"/>
        <source>Address</source>
        <translation>Адрес</translation>
    </message>
    <message>
        <location filename="../addresstablemodel.cpp" line="113"/>
        <source>(no label)</source>
        <translation>[нет метки]</translation>
    </message>
</context>
<context>
    <name>AskPassphraseDialog</name>
    <message>
        <location filename="../forms/askpassphrasedialog.ui" line="26"/>
        <source>Dialog</source>
        <translation>Dialog</translation>
    </message>
    <message>
        <location filename="../forms/askpassphrasedialog.ui" line="32"/>
        <source>TextLabel</source>
        <translation>TextLabel</translation>
    </message>
    <message>
        <location filename="../forms/askpassphrasedialog.ui" line="47"/>
        <source>Enter passphrase</source>
        <translation>Введите пароль</translation>
    </message>
    <message>
        <location filename="../forms/askpassphrasedialog.ui" line="61"/>
        <source>New passphrase</source>
        <translation>Новый пароль</translation>
    </message>
    <message>
        <location filename="../forms/askpassphrasedialog.ui" line="75"/>
        <source>Repeat new passphrase</source>
        <translation>Повторите новый пароль</translation>
    </message>
    <message>
        <location filename="../askpassphrasedialog.cpp" line="26"/>
        <source>Enter the new passphrase to the wallet.&lt;br/&gt;Please use a passphrase of &lt;b&gt;10 or more random characters&lt;/b&gt;, or &lt;b&gt;eight or more words&lt;/b&gt;.</source>
        <translation>Введите новый пароль для бумажника. &lt;br/&gt; Пожалуйста, используйте фразы из &lt;b&gt;10 или более случайных символов,&lt;/b&gt; или &lt;b&gt;восьми и более слов.&lt;/b&gt;</translation>
    </message>
    <message>
        <location filename="../askpassphrasedialog.cpp" line="27"/>
        <source>Encrypt wallet</source>
        <translation>Зашифровать бумажник</translation>
    </message>
    <message>
        <location filename="../askpassphrasedialog.cpp" line="30"/>
        <source>This operation needs your wallet passphrase to unlock the wallet.</source>
        <translation>Для выполнения операции требуется пароль вашего бумажника.</translation>
    </message>
    <message>
        <location filename="../askpassphrasedialog.cpp" line="35"/>
        <source>Unlock wallet</source>
        <translation>Разблокировать бумажник</translation>
    </message>
    <message>
        <location filename="../askpassphrasedialog.cpp" line="38"/>
        <source>This operation needs your wallet passphrase to decrypt the wallet.</source>
        <translation>Для выполнения операции требуется пароль вашего бумажника.</translation>
    </message>
    <message>
        <location filename="../askpassphrasedialog.cpp" line="43"/>
        <source>Decrypt wallet</source>
        <translation>Расшифровать бумажник</translation>
    </message>
    <message>
        <location filename="../askpassphrasedialog.cpp" line="46"/>
        <source>Change passphrase</source>
        <translation>Сменить пароль</translation>
    </message>
    <message>
        <location filename="../askpassphrasedialog.cpp" line="47"/>
        <source>Enter the old and new passphrase to the wallet.</source>
        <translation>Введите старый и новый пароль для бумажника.</translation>
    </message>
    <message>
        <location filename="../askpassphrasedialog.cpp" line="91"/>
        <source>Confirm wallet encryption</source>
        <translation>Подтвердите шифрование бумажника</translation>
    </message>
    <message>
        <location filename="../askpassphrasedialog.cpp" line="92"/>
        <source>WARNING: If you encrypt your wallet and lose your passphrase, you will &lt;b&gt;LOSE ALL OF YOUR BITCOINS&lt;/b&gt;!
Are you sure you wish to encrypt your wallet?</source>
        <translation>ВНИМАНИЕ: Если вы зашифруете бумажник и потеряете свой ​​пароль, вы &lt;b&gt;ПОТЕРЯЕТЕ ВСЕ ВАШИ БИТКОИНЫ!&lt;/b&gt;
Вы действительно хотите зашифровать ваш бумажник?</translation>
    </message>
    <message>
        <location filename="../askpassphrasedialog.cpp" line="101"/>
        <location filename="../askpassphrasedialog.cpp" line="149"/>
        <source>Wallet encrypted</source>
        <translation>Бумажник зашифрован</translation>
    </message>
    <message>
        <location filename="../askpassphrasedialog.cpp" line="102"/>
        <source>Remember that encrypting your wallet cannot fully protect your bitcoins from being stolen by malware infecting your computer.</source>
        <translation>Помните, что шифрование вашего бумажника не может полностью защитить ваши биткоины от кражи вредоносными программами, заражающими компьютер.</translation>
    </message>
    <message>
        <location filename="../askpassphrasedialog.cpp" line="106"/>
        <location filename="../askpassphrasedialog.cpp" line="113"/>
        <location filename="../askpassphrasedialog.cpp" line="155"/>
        <location filename="../askpassphrasedialog.cpp" line="161"/>
        <source>Wallet encryption failed</source>
        <translation>Не удалось зашифровать бумажник</translation>
    </message>
    <message>
        <location filename="../askpassphrasedialog.cpp" line="107"/>
        <source>Wallet encryption failed due to an internal error. Your wallet was not encrypted.</source>
        <translation>Шифрование бумажника не удалось из-за внутренней ошибки. Ваш бумажник не был зашифрован.</translation>
    </message>
    <message>
        <location filename="../askpassphrasedialog.cpp" line="114"/>
        <location filename="../askpassphrasedialog.cpp" line="162"/>
        <source>The supplied passphrases do not match.</source>
        <translation>Введённые пароли не совпадают.</translation>
    </message>
    <message>
        <location filename="../askpassphrasedialog.cpp" line="125"/>
        <source>Wallet unlock failed</source>
        <translation>Разблокировка бумажника не удалась</translation>
    </message>
    <message>
        <location filename="../askpassphrasedialog.cpp" line="126"/>
        <location filename="../askpassphrasedialog.cpp" line="137"/>
        <location filename="../askpassphrasedialog.cpp" line="156"/>
        <source>The passphrase entered for the wallet decryption was incorrect.</source>
        <translation>Указанный пароль не подходит.</translation>
    </message>
    <message>
        <location filename="../askpassphrasedialog.cpp" line="136"/>
        <source>Wallet decryption failed</source>
        <translation>Расшифрование бумажника не удалось</translation>
    </message>
    <message>
        <location filename="../askpassphrasedialog.cpp" line="150"/>
        <source>Wallet passphrase was succesfully changed.</source>
        <translation>Пароль бумажника успешно изменён.</translation>
    </message>
</context>
<context>
    <name>BitcoinGUI</name>
    <message>
        <location filename="../bitcoingui.cpp" line="63"/>
        <source>Bitcoin Wallet</source>
        <translation>Bitcoin-бумажник</translation>
    </message>
    <message>
        <location filename="../bitcoingui.cpp" line="132"/>
        <source>Synchronizing with network...</source>
        <translation>Синхронизация с сетью...</translation>
    </message>
    <message>
        <location filename="../bitcoingui.cpp" line="135"/>
        <source>Block chain synchronization in progress</source>
        <translation>Идёт синхронизация цепочки блоков</translation>
    </message>
    <message>
        <location filename="../bitcoingui.cpp" line="164"/>
        <source>&amp;Overview</source>
        <translation>О&amp;бзор</translation>
    </message>
    <message>
        <location filename="../bitcoingui.cpp" line="165"/>
        <source>Show general overview of wallet</source>
        <translation>Показать общий обзор действий с бумажником</translation>
    </message>
    <message>
        <location filename="../bitcoingui.cpp" line="170"/>
        <source>&amp;Transactions</source>
        <translation>&amp;Транзакции</translation>
    </message>
    <message>
        <location filename="../bitcoingui.cpp" line="171"/>
        <source>Browse transaction history</source>
        <translation>Показать историю транзакций</translation>
    </message>
    <message>
        <location filename="../bitcoingui.cpp" line="176"/>
        <source>&amp;Address Book</source>
        <translation>&amp;Адресная книга</translation>
    </message>
    <message>
        <location filename="../bitcoingui.cpp" line="177"/>
        <source>Edit the list of stored addresses and labels</source>
        <translation>Изменить список сохранённых адресов и меток к ним</translation>
    </message>
    <message>
        <location filename="../bitcoingui.cpp" line="182"/>
        <source>&amp;Receive coins</source>
        <translation>&amp;Получение</translation>
    </message>
    <message>
        <location filename="../bitcoingui.cpp" line="183"/>
        <source>Show the list of addresses for receiving payments</source>
        <translation>Показать список адресов для получения платежей</translation>
    </message>
    <message>
        <location filename="../bitcoingui.cpp" line="188"/>
        <source>&amp;Send coins</source>
        <translation>Отп&amp;равка</translation>
    </message>
    <message>
        <location filename="../bitcoingui.cpp" line="189"/>
        <source>Send coins to a bitcoin address</source>
        <translation>Отправить монеты на указанный адрес</translation>
    </message>
    <message>
        <location filename="../bitcoingui.cpp" line="200"/>
        <source>E&amp;xit</source>
        <translation>В&amp;ыход</translation>
    </message>
    <message>
        <location filename="../bitcoingui.cpp" line="201"/>
        <source>Quit application</source>
        <translation>Закрыть приложение</translation>
    </message>
    <message>
        <location filename="../bitcoingui.cpp" line="204"/>
        <source>&amp;About %1</source>
        <translation>&amp;О %1</translation>
    </message>
    <message>
        <location filename="../bitcoingui.cpp" line="205"/>
        <source>Show information about Bitcoin</source>
        <translation>Показать информацию о Bitcoin&apos;е</translation>
    </message>
    <message>
        <location filename="../bitcoingui.cpp" line="207"/>
        <source>&amp;Options...</source>
        <translation>Оп&amp;ции...</translation>
    </message>
    <message>
        <location filename="../bitcoingui.cpp" line="208"/>
        <source>Modify configuration options for bitcoin</source>
        <translation>Изменить настройки</translation>
    </message>
    <message>
        <location filename="../bitcoingui.cpp" line="210"/>
        <source>Open &amp;Bitcoin</source>
        <translation>&amp;Показать бумажник</translation>
    </message>
    <message>
        <location filename="../bitcoingui.cpp" line="211"/>
        <source>Show the Bitcoin window</source>
        <translation>Показать окно бумажника</translation>
    </message>
    <message>
        <location filename="../bitcoingui.cpp" line="212"/>
        <source>&amp;Export...</source>
        <translation>&amp;Экспорт...</translation>
    </message>
    <message>
        <location filename="../bitcoingui.cpp" line="213"/>
        <source>Export the current view to a file</source>
        <translation>Экспортировать в файл</translation>
    </message>
    <message>
        <location filename="../bitcoingui.cpp" line="214"/>
        <source>&amp;Encrypt Wallet</source>
        <translation>&amp;Зашифровать бумажник</translation>
    </message>
    <message>
        <location filename="../bitcoingui.cpp" line="215"/>
        <source>Encrypt or decrypt wallet</source>
        <translation>Зашифровать или расшифровать бумажник</translation>
    </message>
    <message>
        <location filename="../bitcoingui.cpp" line="217"/>
        <source>&amp;Change Passphrase</source>
        <translation>&amp;Изменить пароль</translation>
    </message>
    <message>
        <location filename="../bitcoingui.cpp" line="218"/>
        <source>Change the passphrase used for wallet encryption</source>
        <translation>Изменить пароль шифрования бумажника</translation>
    </message>
    <message>
        <location filename="../bitcoingui.cpp" line="239"/>
        <source>&amp;File</source>
        <translation>&amp;Файл</translation>
    </message>
    <message>
        <location filename="../bitcoingui.cpp" line="242"/>
        <source>&amp;Settings</source>
        <translation>&amp;Настройки</translation>
    </message>
    <message>
        <location filename="../bitcoingui.cpp" line="248"/>
        <source>&amp;Help</source>
        <translation>&amp;Помощь</translation>
    </message>
    <message>
        <location filename="../bitcoingui.cpp" line="254"/>
        <source>Tabs toolbar</source>
        <translation>Панель вкладок</translation>
    </message>
    <message>
        <location filename="../bitcoingui.cpp" line="262"/>
        <source>Actions toolbar</source>
        <translation>Панель действий</translation>
    </message>
    <message>
        <location filename="../bitcoingui.cpp" line="273"/>
        <source>[testnet]</source>
        <translation>[тестовая сеть]</translation>
    </message>
    <message>
        <location filename="../bitcoingui.cpp" line="355"/>
        <source>bitcoin-qt</source>
        <translation>bitcoin-qt</translation>
    </message>
    <message numerus="yes">
        <location filename="../bitcoingui.cpp" line="396"/>
        <source>%n active connection(s) to Bitcoin network</source>
        <translation><numerusform>%n активное соединение с сетью</numerusform><numerusform>%n активных соединений с сетью</numerusform><numerusform>%n активных соединений с сетью</numerusform></translation>
    </message>
    <message>
        <location filename="../bitcoingui.cpp" line="411"/>
        <source>Downloaded %1 of %2 blocks of transaction history.</source>
        <translation>Загружено %1 из %2 блоков истории транзакций.</translation>
    </message>
    <message>
        <location filename="../bitcoingui.cpp" line="417"/>
        <source>Downloaded %1 blocks of transaction history.</source>
        <translation>Загружено %1 блоков истории транзакций.</translation>
    </message>
    <message numerus="yes">
        <location filename="../bitcoingui.cpp" line="428"/>
        <source>%n second(s) ago</source>
        <translation><numerusform>%n секунду назад</numerusform><numerusform>%n секунды назад</numerusform><numerusform>%n секунд назад</numerusform></translation>
    </message>
    <message numerus="yes">
        <location filename="../bitcoingui.cpp" line="432"/>
        <source>%n minute(s) ago</source>
        <translation><numerusform>%n минуту назад</numerusform><numerusform>%n минуты назад</numerusform><numerusform>%n минут назад</numerusform></translation>
    </message>
    <message numerus="yes">
        <location filename="../bitcoingui.cpp" line="436"/>
        <source>%n hour(s) ago</source>
        <translation><numerusform>%n час назад</numerusform><numerusform>%n часа назад</numerusform><numerusform>%n часов назад</numerusform></translation>
    </message>
    <message numerus="yes">
        <location filename="../bitcoingui.cpp" line="440"/>
        <source>%n day(s) ago</source>
        <translation><numerusform>%n день назад</numerusform><numerusform>%n дня назад</numerusform><numerusform>%n дней назад</numerusform></translation>
    </message>
    <message>
        <location filename="../bitcoingui.cpp" line="446"/>
        <source>Up to date</source>
        <translation>Синхронизированно</translation>
    </message>
    <message>
        <location filename="../bitcoingui.cpp" line="451"/>
        <source>Catching up...</source>
        <translation>Синхронизируется...</translation>
    </message>
    <message>
        <location filename="../bitcoingui.cpp" line="457"/>
        <source>Last received block was generated %1.</source>
        <translation>Последний полученный блок был сгенерирован %1.</translation>
    </message>
    <message>
        <location filename="../bitcoingui.cpp" line="508"/>
        <source>This transaction is over the size limit.  You can still send it for a fee of %1, which goes to the nodes that process your transaction and helps to support the network.  Do you want to pay the fee?</source>
        <translation>Данная транзакция превышает предельно допустимый размер.  Но Вы можете всё равно совершить ей, добавив комиссию в %1, которая отправится тем узлам, которые обработают Вашу транзакцию и поможет поддержать сеть.  Вы хотите добавить комиссию?</translation>
    </message>
    <message>
        <location filename="../bitcoingui.cpp" line="513"/>
        <source>Sending...</source>
        <translation>Отправка...</translation>
    </message>
    <message>
        <location filename="../bitcoingui.cpp" line="538"/>
        <source>Sent transaction</source>
        <translation>Исходящая транзакция</translation>
    </message>
    <message>
        <location filename="../bitcoingui.cpp" line="539"/>
        <source>Incoming transaction</source>
        <translation>Входящая транзакция</translation>
    </message>
    <message>
        <location filename="../bitcoingui.cpp" line="540"/>
        <source>Date: %1
Amount: %2
Type: %3
Address: %4
</source>
        <translation>Дата: %1
Количество: %2
Тип: %3
Адрес: %4
</translation>
    </message>
    <message>
        <location filename="../bitcoingui.cpp" line="639"/>
        <source>Wallet is &lt;b&gt;encrypted&lt;/b&gt; and currently &lt;b&gt;unlocked&lt;/b&gt;</source>
        <translation>Бумажник &lt;b&gt;зашифрован&lt;/b&gt; и в настоящее время &lt;b&gt;разблокирован&lt;/b&gt;</translation>
    </message>
    <message>
        <location filename="../bitcoingui.cpp" line="647"/>
        <source>Wallet is &lt;b&gt;encrypted&lt;/b&gt; and currently &lt;b&gt;locked&lt;/b&gt;</source>
        <translation>Бумажник &lt;b&gt;зашифрован&lt;/b&gt; и в настоящее время &lt;b&gt;заблокирован&lt;/b&gt;</translation>
    </message>
</context>
<context>
    <name>DisplayOptionsPage</name>
    <message>
        <location filename="../optionsdialog.cpp" line="270"/>
        <source>&amp;Unit to show amounts in: </source>
        <translation>&amp;Измерять монеты в: </translation>
    </message>
    <message>
        <location filename="../optionsdialog.cpp" line="274"/>
        <source>Choose the default subdivision unit to show in the interface, and when sending coins</source>
        <translation>Единица измерения количества монет при отображении и при отправке</translation>
    </message>
    <message>
        <location filename="../optionsdialog.cpp" line="281"/>
        <source>Display addresses in transaction list</source>
        <translation>Показывать адреса в списке транзакций</translation>
    </message>
</context>
<context>
    <name>EditAddressDialog</name>
    <message>
        <location filename="../forms/editaddressdialog.ui" line="14"/>
        <source>Edit Address</source>
        <translation>Изменить адрес</translation>
    </message>
    <message>
        <location filename="../forms/editaddressdialog.ui" line="25"/>
        <source>&amp;Label</source>
        <translation>&amp;Метка</translation>
    </message>
    <message>
        <location filename="../forms/editaddressdialog.ui" line="35"/>
        <source>The label associated with this address book entry</source>
        <translation>Метка, связанная с данной записью</translation>
    </message>
    <message>
        <location filename="../forms/editaddressdialog.ui" line="42"/>
        <source>&amp;Address</source>
        <translation>&amp;Адрес</translation>
    </message>
    <message>
        <location filename="../forms/editaddressdialog.ui" line="52"/>
        <source>The address associated with this address book entry. This can only be modified for sending addresses.</source>
        <translation>Адрес, связанный с данной записью.</translation>
    </message>
    <message>
        <location filename="../editaddressdialog.cpp" line="20"/>
        <source>New receiving address</source>
        <translation>Новый адрес для получения</translation>
    </message>
    <message>
        <location filename="../editaddressdialog.cpp" line="24"/>
        <source>New sending address</source>
        <translation>Новый адрес для отправки</translation>
    </message>
    <message>
        <location filename="../editaddressdialog.cpp" line="27"/>
        <source>Edit receiving address</source>
        <translation>Изменение адреса для получения</translation>
    </message>
    <message>
        <location filename="../editaddressdialog.cpp" line="31"/>
        <source>Edit sending address</source>
        <translation>Изменение адреса для отправки</translation>
    </message>
    <message>
        <location filename="../editaddressdialog.cpp" line="87"/>
        <source>The entered address &quot;%1&quot; is already in the address book.</source>
        <translation>Введённый адрес «%1» уже находится в адресной книге.</translation>
    </message>
    <message>
        <location filename="../editaddressdialog.cpp" line="92"/>
        <source>The entered address &quot;%1&quot; is not a valid bitcoin address.</source>
        <translation>Введённый адрес «%1» не является правильным Bitcoin-адресом.</translation>
    </message>
    <message>
        <location filename="../editaddressdialog.cpp" line="97"/>
        <source>Could not unlock wallet.</source>
        <translation>Не удается разблокировать бумажник.</translation>
    </message>
    <message>
        <location filename="../editaddressdialog.cpp" line="102"/>
        <source>New key generation failed.</source>
        <translation>Генерация нового ключа не удалась.</translation>
    </message>
</context>
<context>
    <name>MainOptionsPage</name>
    <message>
        <location filename="../optionsdialog.cpp" line="170"/>
        <source>&amp;Start Bitcoin on window system startup</source>
        <translation>&amp;Запускать бумажник при входе в систему</translation>
    </message>
    <message>
        <location filename="../optionsdialog.cpp" line="171"/>
        <source>Automatically start Bitcoin after the computer is turned on</source>
        <translation>Автоматически запускать бумажник, когда включается компьютер</translation>
    </message>
    <message>
        <location filename="../optionsdialog.cpp" line="175"/>
        <source>&amp;Minimize to the tray instead of the taskbar</source>
        <translation>&amp;Cворачивать в системный лоток вместо панели задач</translation>
    </message>
    <message>
        <location filename="../optionsdialog.cpp" line="176"/>
        <source>Show only a tray icon after minimizing the window</source>
        <translation>Показывать только иконку в системном лотке при сворачивании окна</translation>
    </message>
    <message>
        <location filename="../optionsdialog.cpp" line="180"/>
        <source>Map port using &amp;UPnP</source>
        <translation>Пробросить порт через &amp;UPnP</translation>
    </message>
    <message>
        <location filename="../optionsdialog.cpp" line="181"/>
        <source>Automatically open the Bitcoin client port on the router. This only works when your router supports UPnP and it is enabled.</source>
        <translation>Автоматически открыть порт для Bitcoin-клиента на роутере. Работает ТОЛЬКО если Ваш роутер поддерживает UPnP и данная функция включена.</translation>
    </message>
    <message>
        <location filename="../optionsdialog.cpp" line="185"/>
        <source>M&amp;inimize on close</source>
        <translation>С&amp;ворачивать вместо закрытия</translation>
    </message>
    <message>
        <location filename="../optionsdialog.cpp" line="186"/>
        <source>Minimize instead of exit the application when the window is closed. When this option is enabled, the application will be closed only after selecting Quit in the menu.</source>
        <translation>Сворачивать вместо закрытия. Если данная опция будет выбрана — приложение закроется только после выбора соответствующего пункта в меню.</translation>
    </message>
    <message>
        <location filename="../optionsdialog.cpp" line="190"/>
        <source>&amp;Connect through SOCKS4 proxy:</source>
        <translation>&amp;Подключаться через SOCKS4 прокси:</translation>
    </message>
    <message>
        <location filename="../optionsdialog.cpp" line="191"/>
        <source>Connect to the Bitcon network through a SOCKS4 proxy (e.g. when connecting through Tor)</source>
        <translation>Подключаться к сети Bitcoin через SOCKS4 прокси (например, при использовании Tor)</translation>
    </message>
    <message>
        <location filename="../optionsdialog.cpp" line="196"/>
        <source>Proxy &amp;IP: </source>
        <translation>&amp;IP Прокси: </translation>
    </message>
    <message>
        <location filename="../optionsdialog.cpp" line="202"/>
        <source>IP address of the proxy (e.g. 127.0.0.1)</source>
        <translation>IP-адрес прокси (например 127.0.0.1)</translation>
    </message>
    <message>
        <location filename="../optionsdialog.cpp" line="205"/>
        <source>&amp;Port: </source>
        <translation>По&amp;рт: </translation>
    </message>
    <message>
        <location filename="../optionsdialog.cpp" line="211"/>
        <source>Port of the proxy (e.g. 1234)</source>
        <translation>Порт прокси-сервера (например 1234)</translation>
    </message>
    <message>
        <location filename="../optionsdialog.cpp" line="217"/>
<<<<<<< HEAD
        <source>Optional transaction fee per KB that helps make sure your transactions are processed quickly.  Most transactions are 1KB.  Fee 0.01 recommended.</source>
        <translation>Опциональная комиссия за кадый KB транзакции, которое позволяет быть уверенным, что Ваша транзакция будет обработана быстро.  Большинство транзакций занимают 1 KB.  Рекомендованная комиссия: 0.01 BTC.</translation>
=======
        <source>Optional transaction fee per kB that helps make sure your transactions are processed quickly.  Most transactions are 1kB.  Fee 0.01 recommended.</source>
        <translation>Опциональная комиссия за кадый kB транзакции, которое позволяет быть уверенным, что Ваша транзакция будет обработана быстро.  Большинство транщакций занимают 1 kB.  Рекомендованная комиссия: 0.01 BTC.</translation>
>>>>>>> b5d9c7d9
    </message>
    <message>
        <location filename="../optionsdialog.cpp" line="223"/>
        <source>Pay transaction &amp;fee</source>
        <translation>Добавлять ко&amp;миссию</translation>
    </message>
    <message>
        <location filename="../optionsdialog.cpp" line="226"/>
        <source>Optional transaction fee per kB that helps make sure your transactions are processed quickly. Most transactions are 1kB. Fee 0.01 recommended.</source>
        <translation>Опциональная комиссия за кадый kB транзакции, которая позволяет быть уверенным, что Ваша транзакция будет обработана быстро.  Большинство транзакций занимают 1 kB.  Рекомендованная комиссия: 0.01 BTC.</translation>
    </message>
</context>
<context>
    <name>OptionsDialog</name>
    <message>
        <location filename="../optionsdialog.cpp" line="79"/>
        <source>Main</source>
        <translation>Основное</translation>
    </message>
    <message>
        <location filename="../optionsdialog.cpp" line="84"/>
        <source>Display</source>
        <translation>Отображение</translation>
    </message>
    <message>
        <location filename="../optionsdialog.cpp" line="104"/>
        <source>Options</source>
        <translation>Опции</translation>
    </message>
</context>
<context>
    <name>OverviewPage</name>
    <message>
        <location filename="../forms/overviewpage.ui" line="14"/>
        <source>Form</source>
        <translation>Форма</translation>
    </message>
    <message>
        <location filename="../forms/overviewpage.ui" line="40"/>
        <source>Balance:</source>
        <translation>Баланс:</translation>
    </message>
    <message>
        <location filename="../forms/overviewpage.ui" line="47"/>
        <source>123.456 BTC</source>
        <translation>123.456 BTC</translation>
    </message>
    <message>
        <location filename="../forms/overviewpage.ui" line="54"/>
        <source>Number of transactions:</source>
        <translation>Количество транзакций:</translation>
    </message>
    <message>
        <location filename="../forms/overviewpage.ui" line="61"/>
        <source>0</source>
        <translation>0</translation>
    </message>
    <message>
        <location filename="../forms/overviewpage.ui" line="68"/>
        <source>Unconfirmed:</source>
        <translation>Не подтверждено:</translation>
    </message>
    <message>
        <location filename="../forms/overviewpage.ui" line="75"/>
        <source>0 BTC</source>
        <translation>0 BTC</translation>
    </message>
    <message>
        <location filename="../forms/overviewpage.ui" line="82"/>
        <source>&lt;!DOCTYPE HTML PUBLIC &quot;-//W3C//DTD HTML 4.0//EN&quot; &quot;http://www.w3.org/TR/REC-html40/strict.dtd&quot;&gt;
&lt;html&gt;&lt;head&gt;&lt;meta name=&quot;qrichtext&quot; content=&quot;1&quot; /&gt;&lt;style type=&quot;text/css&quot;&gt;
p, li { white-space: pre-wrap; }
&lt;/style&gt;&lt;/head&gt;&lt;body style=&quot; font-family:'Ubuntu'; font-size:11pt; font-weight:400; font-style:normal;&quot;&gt;
&lt;p style=&quot; margin-top:0px; margin-bottom:0px; margin-left:0px; margin-right:0px; -qt-block-indent:0; text-indent:0px;&quot;&gt;&lt;span style=&quot; font-weight:600;&quot;&gt;Wallet&lt;/span&gt;&lt;/p&gt;&lt;/body&gt;&lt;/html&gt;</source>
        <translation>&lt;!DOCTYPE HTML PUBLIC &quot;-//W3C//DTD HTML 4.0//EN&quot; &quot;http://www.w3.org/TR/REC-html40/strict.dtd&quot;&gt;
&lt;html&gt;&lt;head&gt;&lt;meta name=&quot;qrichtext&quot; content=&quot;1&quot; /&gt;&lt;style type=&quot;text/css&quot;&gt;
p, li { white-space: pre-wrap; }
&lt;/style&gt;&lt;/head&gt;&lt;body style=&quot; font-family:'Ubuntu'; font-size:11pt; font-weight:400; font-style:normal;&quot;&gt;
&lt;p style=&quot; margin-top:0px; margin-bottom:0px; margin-left:0px; margin-right:0px; -qt-block-indent:0; text-indent:0px;&quot;&gt;&lt;span style=&quot; font-weight:600;&quot;&gt;Бумажник&lt;/span&gt;&lt;/p&gt;&lt;/body&gt;&lt;/html&gt;</translation>
    </message>
    <message>
        <location filename="../forms/overviewpage.ui" line="122"/>
        <source>&lt;b&gt;Recent transactions&lt;/b&gt;</source>
        <translation>&lt;b&gt;Последние транзакции&lt;/b&gt;</translation>
    </message>
    <message>
        <location filename="../overviewpage.cpp" line="103"/>
        <source>Your current balance</source>
        <translation>Ваш текущий баланс</translation>
    </message>
    <message>
        <location filename="../overviewpage.cpp" line="108"/>
        <source>Total of transactions that have yet to be confirmed, and do not yet count toward the current balance</source>
        <translation>Общая сумма всех транзакций, которые до сих пор не подтверждены, и до сих пор не учитываются в текущем балансе</translation>
    </message>
    <message>
        <location filename="../overviewpage.cpp" line="111"/>
        <source>Total number of transactions in wallet</source>
        <translation>Общая количество транзакций в Вашем бумажнике</translation>
    </message>
</context>
<context>
    <name>SendCoinsDialog</name>
    <message>
        <location filename="../forms/sendcoinsdialog.ui" line="14"/>
        <location filename="../sendcoinsdialog.cpp" line="109"/>
        <location filename="../sendcoinsdialog.cpp" line="114"/>
        <location filename="../sendcoinsdialog.cpp" line="119"/>
        <location filename="../sendcoinsdialog.cpp" line="124"/>
        <location filename="../sendcoinsdialog.cpp" line="130"/>
        <location filename="../sendcoinsdialog.cpp" line="135"/>
        <location filename="../sendcoinsdialog.cpp" line="140"/>
        <source>Send Coins</source>
        <translation>Отправка</translation>
    </message>
    <message>
        <location filename="../forms/sendcoinsdialog.ui" line="64"/>
        <source>Send to multiple recipients at once</source>
        <translation>Отправить нескольким получателям одновременно</translation>
    </message>
    <message>
        <location filename="../forms/sendcoinsdialog.ui" line="67"/>
        <source>&amp;Add recipient...</source>
        <translation>&amp;Добавить получателя...</translation>
    </message>
    <message>
        <location filename="../forms/sendcoinsdialog.ui" line="84"/>
        <source>Clear all</source>
        <translation>Очистить всё</translation>
    </message>
    <message>
        <location filename="../forms/sendcoinsdialog.ui" line="103"/>
        <source>Balance:</source>
        <translation>Баланс:</translation>
    </message>
    <message>
        <location filename="../forms/sendcoinsdialog.ui" line="110"/>
        <source>123.456 BTC</source>
        <translation>123.456 BTC</translation>
    </message>
    <message>
        <location filename="../forms/sendcoinsdialog.ui" line="141"/>
        <source>Confirm the send action</source>
        <translation>Подтвердить отправку</translation>
    </message>
    <message>
        <location filename="../forms/sendcoinsdialog.ui" line="144"/>
        <source>&amp;Send</source>
        <translation>&amp;Отправить</translation>
    </message>
    <message>
        <location filename="../sendcoinsdialog.cpp" line="85"/>
        <source>&lt;b&gt;%1&lt;/b&gt; to %2 (%3)</source>
        <translation>&lt;b&gt;%1&lt;/b&gt; адресату %2 (%3)</translation>
    </message>
    <message>
        <location filename="../sendcoinsdialog.cpp" line="88"/>
        <source>Confirm send coins</source>
        <translation>Подтвердите отправку монет</translation>
    </message>
    <message>
        <location filename="../sendcoinsdialog.cpp" line="89"/>
        <source>Are you sure you want to send %1?</source>
        <translation>Вы уверены, что хотите отправить %1?</translation>
    </message>
    <message>
        <location filename="../sendcoinsdialog.cpp" line="89"/>
        <source> and </source>
        <translation> и </translation>
    </message>
    <message>
        <location filename="../sendcoinsdialog.cpp" line="110"/>
        <source>The recepient address is not valid, please recheck.</source>
        <translation>Адрес получателя неверный, пожалуйста, перепроверьте.</translation>
    </message>
    <message>
        <location filename="../sendcoinsdialog.cpp" line="115"/>
        <source>The amount to pay must be larger than 0.</source>
        <translation>Количество монет для отправки должно быть больше 0.</translation>
    </message>
    <message>
        <location filename="../sendcoinsdialog.cpp" line="120"/>
        <source>Amount exceeds your balance</source>
        <translation>Количество отправляемых монет превышает Ваш баланс</translation>
    </message>
    <message>
        <location filename="../sendcoinsdialog.cpp" line="125"/>
        <source>Total exceeds your balance when the %1 transaction fee is included</source>
        <translation>Сумма превысит Ваш баланс, если комиссия в %1 будет добавлена к транзакции</translation>
    </message>
    <message>
        <location filename="../sendcoinsdialog.cpp" line="131"/>
        <source>Duplicate address found, can only send to each address once in one send operation</source>
        <translation>Обнаружен дублирующийся адрес. Отправка на один и тот же адрес возможна только один раз за одну операцию отправки</translation>
    </message>
    <message>
        <location filename="../sendcoinsdialog.cpp" line="136"/>
        <source>Error: Transaction creation failed  </source>
        <translation>Ошибка: Создание транзакции не удалось  </translation>
    </message>
    <message>
        <location filename="../sendcoinsdialog.cpp" line="141"/>
        <source>Error: The transaction was rejected.  This might happen if some of the coins in your wallet were already spent, such as if you used a copy of wallet.dat and coins were spent in the copy but not marked as spent here.</source>
        <translation>Ошибка: В транзакции отказано.  Такое может произойти, если некоторые монеты уже были потрачены, например, если Вы используете одну копию бумажника (wallet.dat), а монеты были потрачены из другой копии, но не были отмечены как потраченные в этой.  Или в случае кражи (компрометации) Вашего бумажника.</translation>
    </message>
</context>
<context>
    <name>SendCoinsEntry</name>
    <message>
        <location filename="../forms/sendcoinsentry.ui" line="14"/>
        <source>Form</source>
        <translation>Форма</translation>
    </message>
    <message>
        <location filename="../forms/sendcoinsentry.ui" line="29"/>
        <source>A&amp;mount:</source>
        <translation>Ко&amp;личество:</translation>
    </message>
    <message>
        <location filename="../forms/sendcoinsentry.ui" line="42"/>
        <source>Pay &amp;To:</source>
        <translation>Полу&amp;чатель:</translation>
    </message>
    <message>
        <location filename="../forms/sendcoinsentry.ui" line="66"/>
        <location filename="../sendcoinsentry.cpp" line="26"/>
        <source>Enter a label for this address to add it to your address book</source>
        <translation>Введите метку для данного адреса (для добавления в адресную книгу)</translation>
    </message>
    <message>
        <location filename="../forms/sendcoinsentry.ui" line="75"/>
        <source>&amp;Label:</source>
        <translation>&amp;Метка:</translation>
    </message>
    <message>
        <location filename="../forms/sendcoinsentry.ui" line="93"/>
        <source>The address to send the payment to  (e.g. 1NS17iag9jJgTHD1VXjvLCEnZuQ3rJDE9L)</source>
        <translation>Адрес получателя платежа (например 1LA5FtQhnnWnkK6zjFfutR7Stiit4wKd63)</translation>
    </message>
    <message>
        <location filename="../forms/sendcoinsentry.ui" line="103"/>
        <source>Choose address from address book</source>
        <translation>Выбрать адрес из адресной книги</translation>
    </message>
    <message>
        <location filename="../forms/sendcoinsentry.ui" line="113"/>
        <source>Alt+A</source>
        <translation>Alt+A</translation>
    </message>
    <message>
        <location filename="../forms/sendcoinsentry.ui" line="120"/>
        <source>Paste address from clipboard</source>
        <translation>Вставить адрес из буфера обмена</translation>
    </message>
    <message>
        <location filename="../forms/sendcoinsentry.ui" line="130"/>
        <source>Alt+P</source>
        <translation>Alt+P</translation>
    </message>
    <message>
        <location filename="../forms/sendcoinsentry.ui" line="137"/>
        <source>Remove this recipient</source>
        <translation>Удалить этого получателя</translation>
    </message>
    <message>
        <location filename="../sendcoinsentry.cpp" line="25"/>
        <source>Enter a Bitcoin address (e.g. 1NS17iag9jJgTHD1VXjvLCEnZuQ3rJDE9L)</source>
        <translation>Введите Bitcoin-адрес (например 1LA5FtQhnnWnkK6zjFfutR7Stiit4wKd63)</translation>
    </message>
</context>
<context>
    <name>TransactionDesc</name>
    <message>
        <location filename="../transactiondesc.cpp" line="34"/>
        <source>Open for %1 blocks</source>
        <translation>Открыто до получения %1 блоков</translation>
    </message>
    <message>
        <location filename="../transactiondesc.cpp" line="36"/>
        <source>Open until %1</source>
        <translation>Открыто до %1</translation>
    </message>
    <message>
        <location filename="../transactiondesc.cpp" line="42"/>
        <source>%1/offline?</source>
        <translation>%1/оффлайн?</translation>
    </message>
    <message>
        <location filename="../transactiondesc.cpp" line="44"/>
        <source>%1/unconfirmed</source>
        <translation>%1/не подтверждено</translation>
    </message>
    <message>
        <location filename="../transactiondesc.cpp" line="46"/>
        <source>%1 confirmations</source>
        <translation>%1 подтверждений</translation>
    </message>
    <message>
        <location filename="../transactiondesc.cpp" line="63"/>
        <source>&lt;b&gt;Status:&lt;/b&gt; </source>
        <translation>&lt;b&gt;Статус:&lt;/b&gt; </translation>
    </message>
    <message>
        <location filename="../transactiondesc.cpp" line="68"/>
        <source>, has not been successfully broadcast yet</source>
        <translation>, ещё не было успешно разослано</translation>
    </message>
    <message>
        <location filename="../transactiondesc.cpp" line="70"/>
        <source>, broadcast through %1 node</source>
        <translation>, разослано через %1 узел</translation>
    </message>
    <message>
        <location filename="../transactiondesc.cpp" line="72"/>
        <source>, broadcast through %1 nodes</source>
        <translation>, разослано через %1 узлов</translation>
    </message>
    <message>
        <location filename="../transactiondesc.cpp" line="76"/>
        <source>&lt;b&gt;Date:&lt;/b&gt; </source>
        <translation>&lt;b&gt;Дата:&lt;/b&gt; </translation>
    </message>
    <message>
        <location filename="../transactiondesc.cpp" line="83"/>
        <source>&lt;b&gt;Source:&lt;/b&gt; Generated&lt;br&gt;</source>
        <translation>&lt;b&gt;Источник:&lt;/b&gt; [сгенерированно]&lt;br&gt;</translation>
    </message>
    <message>
        <location filename="../transactiondesc.cpp" line="89"/>
        <location filename="../transactiondesc.cpp" line="106"/>
        <source>&lt;b&gt;From:&lt;/b&gt; </source>
        <translation>&lt;b&gt;Отправитель:&lt;/b&gt; </translation>
    </message>
    <message>
        <location filename="../transactiondesc.cpp" line="106"/>
        <source>unknown</source>
        <translation>неизвестно</translation>
    </message>
    <message>
        <location filename="../transactiondesc.cpp" line="107"/>
        <location filename="../transactiondesc.cpp" line="130"/>
        <location filename="../transactiondesc.cpp" line="189"/>
        <source>&lt;b&gt;To:&lt;/b&gt; </source>
        <translation>&lt;b&gt;Получатель:&lt;/b&gt; </translation>
    </message>
    <message>
        <location filename="../transactiondesc.cpp" line="110"/>
        <source> (yours, label: </source>
        <translation> (Ваш, метка:</translation>
    </message>
    <message>
        <location filename="../transactiondesc.cpp" line="112"/>
        <source> (yours)</source>
        <translation> (ваш)</translation>
    </message>
    <message>
        <location filename="../transactiondesc.cpp" line="147"/>
        <location filename="../transactiondesc.cpp" line="161"/>
        <location filename="../transactiondesc.cpp" line="206"/>
        <location filename="../transactiondesc.cpp" line="223"/>
        <source>&lt;b&gt;Credit:&lt;/b&gt; </source>
        <translation>&lt;b&gt;Кредит:&lt;/b&gt; </translation>
    </message>
    <message>
        <location filename="../transactiondesc.cpp" line="149"/>
        <source>(%1 matures in %2 more blocks)</source>
        <translation>(%1 станет доступно через %2 блоков)</translation>
    </message>
    <message>
        <location filename="../transactiondesc.cpp" line="153"/>
        <source>(not accepted)</source>
        <translation>(не принято)</translation>
    </message>
    <message>
        <location filename="../transactiondesc.cpp" line="197"/>
        <location filename="../transactiondesc.cpp" line="205"/>
        <location filename="../transactiondesc.cpp" line="220"/>
        <source>&lt;b&gt;Debit:&lt;/b&gt; </source>
        <translation>&lt;b&gt;Дебет:&lt;/b&gt; </translation>
    </message>
    <message>
        <location filename="../transactiondesc.cpp" line="211"/>
        <source>&lt;b&gt;Transaction fee:&lt;/b&gt; </source>
        <translation>&lt;b&gt;Комиссия:&lt;/b&gt; </translation>
    </message>
    <message>
        <location filename="../transactiondesc.cpp" line="227"/>
        <source>&lt;b&gt;Net amount:&lt;/b&gt; </source>
        <translation>&lt;b&gt;Общая сумма:&lt;/b&gt; </translation>
    </message>
    <message>
        <location filename="../transactiondesc.cpp" line="233"/>
        <source>Message:</source>
        <translation>Сообщение:</translation>
    </message>
    <message>
        <location filename="../transactiondesc.cpp" line="235"/>
        <source>Comment:</source>
        <translation>Комментарий:</translation>
    </message>
    <message>
        <location filename="../transactiondesc.cpp" line="238"/>
        <source>Generated coins must wait 120 blocks before they can be spent.  When you generated this block, it was broadcast to the network to be added to the block chain.  If it fails to get into the chain, it will change to &quot;not accepted&quot; and not be spendable.  This may occasionally happen if another node generates a block within a few seconds of yours.</source>
        <translation>Сгенерированные монеты должны подождать 120 блоков прежде, чем они смогут быть отправлены.  Когда Вы сгенерировали этот блок он был отправлен в сеть, чтобы он был добавлен к цепочке блоков.  Если данная процедура не удастся, статус изменится на «не подтверждено» и монеты будут непередаваемыми.  Такое может случайно происходить в случае, если другой узел сгенерирует блок на несколько секунд раньше.</translation>
    </message>
</context>
<context>
    <name>TransactionDescDialog</name>
    <message>
        <location filename="../forms/transactiondescdialog.ui" line="14"/>
        <source>Transaction details</source>
        <translation>Детали транзакции</translation>
    </message>
    <message>
        <location filename="../forms/transactiondescdialog.ui" line="20"/>
        <source>This pane shows a detailed description of the transaction</source>
        <translation>Данный диалог показывает детализированную статистику по выбранной транзакции</translation>
    </message>
</context>
<context>
    <name>TransactionTableModel</name>
    <message>
        <location filename="../transactiontablemodel.cpp" line="213"/>
        <source>Date</source>
        <translation>Дата</translation>
    </message>
    <message>
        <location filename="../transactiontablemodel.cpp" line="213"/>
        <source>Type</source>
        <translation>Тип</translation>
    </message>
    <message>
        <location filename="../transactiontablemodel.cpp" line="213"/>
        <source>Address</source>
        <translation>Адрес</translation>
    </message>
    <message>
        <location filename="../transactiontablemodel.cpp" line="213"/>
        <source>Amount</source>
        <translation>Количество</translation>
    </message>
    <message numerus="yes">
        <location filename="../transactiontablemodel.cpp" line="274"/>
        <source>Open for %n block(s)</source>
        <translation><numerusform>Открыто для %n блока</numerusform><numerusform>Открыто для %n блоков</numerusform><numerusform>Открыто для %n блоков</numerusform></translation>
    </message>
    <message>
        <location filename="../transactiontablemodel.cpp" line="277"/>
        <source>Open until %1</source>
        <translation>Открыто до %1</translation>
    </message>
    <message>
        <location filename="../transactiontablemodel.cpp" line="280"/>
        <source>Offline (%1 confirmations)</source>
        <translation>Оффлайн (%1 подтверждений)</translation>
    </message>
    <message>
        <location filename="../transactiontablemodel.cpp" line="283"/>
        <source>Unconfirmed (%1 of %2 confirmations)</source>
        <translation>Не подтверждено (%1 из %2 подтверждений)</translation>
    </message>
    <message>
        <location filename="../transactiontablemodel.cpp" line="286"/>
        <source>Confirmed (%1 confirmations)</source>
        <translation>Подтверждено (%1 подтверждений)</translation>
    </message>
    <message numerus="yes">
        <location filename="../transactiontablemodel.cpp" line="295"/>
        <source>Mined balance will be available in %n more blocks</source>
        <translation><numerusform>Добытыми монетами можно будет воспользоваться через %n блок</numerusform><numerusform>Добытыми монетами можно будет воспользоваться через %n блока</numerusform><numerusform>Добытыми монетами можно будет воспользоваться через %n блоков</numerusform></translation>
    </message>
    <message>
        <location filename="../transactiontablemodel.cpp" line="301"/>
        <source>This block was not received by any other nodes and will probably not be accepted!</source>
        <translation>Этот блок не был получен другими узлами и, возможно, не будет принят!</translation>
    </message>
    <message>
        <location filename="../transactiontablemodel.cpp" line="304"/>
        <source>Generated but not accepted</source>
        <translation>Сгенерированно, но не подтверждено</translation>
    </message>
    <message>
        <location filename="../transactiontablemodel.cpp" line="347"/>
        <source>Received with</source>
        <translation>Получено</translation>
    </message>
    <message>
        <location filename="../transactiontablemodel.cpp" line="349"/>
        <source>Received from IP</source>
        <translation>Получено с IP-адреса </translation>
    </message>
    <message>
        <location filename="../transactiontablemodel.cpp" line="351"/>
        <source>Sent to</source>
        <translation>Отправлено</translation>
    </message>
    <message>
        <location filename="../transactiontablemodel.cpp" line="353"/>
        <source>Sent to IP</source>
        <translation>Отправлено на IP-адрес </translation>
    </message>
    <message>
        <location filename="../transactiontablemodel.cpp" line="355"/>
        <source>Payment to yourself</source>
        <translation>Отправлено себе</translation>
    </message>
    <message>
        <location filename="../transactiontablemodel.cpp" line="357"/>
        <source>Mined</source>
        <translation>Добыто</translation>
    </message>
    <message>
        <location filename="../transactiontablemodel.cpp" line="395"/>
        <source>(n/a)</source>
        <translation>[не доступно]</translation>
    </message>
    <message>
        <location filename="../transactiontablemodel.cpp" line="594"/>
        <source>Transaction status. Hover over this field to show number of confirmations.</source>
        <translation>Статус транзакции. Подведите курсор к нужному полю для того, чтобы увидеть количество подтверждений.</translation>
    </message>
    <message>
        <location filename="../transactiontablemodel.cpp" line="596"/>
        <source>Date and time that the transaction was received.</source>
        <translation>Дата и время, когда транзакция была получена.</translation>
    </message>
    <message>
        <location filename="../transactiontablemodel.cpp" line="598"/>
        <source>Type of transaction.</source>
        <translation>Тип транзакции.</translation>
    </message>
    <message>
        <location filename="../transactiontablemodel.cpp" line="600"/>
        <source>Destination address of transaction.</source>
        <translation>Адрес назначения транзакции.</translation>
    </message>
    <message>
        <location filename="../transactiontablemodel.cpp" line="602"/>
        <source>Amount removed from or added to balance.</source>
        <translation>Сумма, добавленная, или снятая с баланса.</translation>
    </message>
</context>
<context>
    <name>TransactionView</name>
    <message>
        <location filename="../transactionview.cpp" line="55"/>
        <location filename="../transactionview.cpp" line="71"/>
        <source>All</source>
        <translation>Все</translation>
    </message>
    <message>
        <location filename="../transactionview.cpp" line="56"/>
        <source>Today</source>
        <translation>Сегодня</translation>
    </message>
    <message>
        <location filename="../transactionview.cpp" line="57"/>
        <source>This week</source>
        <translation>На этой неделе</translation>
    </message>
    <message>
        <location filename="../transactionview.cpp" line="58"/>
        <source>This month</source>
        <translation>В этом месяце</translation>
    </message>
    <message>
        <location filename="../transactionview.cpp" line="59"/>
        <source>Last month</source>
        <translation>За последний месяц</translation>
    </message>
    <message>
        <location filename="../transactionview.cpp" line="60"/>
        <source>This year</source>
        <translation>В этом году</translation>
    </message>
    <message>
        <location filename="../transactionview.cpp" line="61"/>
        <source>Range...</source>
        <translation>Промежуток...</translation>
    </message>
    <message>
        <location filename="../transactionview.cpp" line="72"/>
        <source>Received with</source>
        <translation>Получено на</translation>
    </message>
    <message>
        <location filename="../transactionview.cpp" line="74"/>
        <source>Sent to</source>
        <translation>Отправлено на</translation>
    </message>
    <message>
        <location filename="../transactionview.cpp" line="76"/>
        <source>To yourself</source>
        <translation>Отправленные себе</translation>
    </message>
    <message>
        <location filename="../transactionview.cpp" line="77"/>
        <source>Mined</source>
        <translation>Добытые</translation>
    </message>
    <message>
        <location filename="../transactionview.cpp" line="78"/>
        <source>Other</source>
        <translation>Другое</translation>
    </message>
    <message>
        <location filename="../transactionview.cpp" line="84"/>
        <source>Enter address or label to search</source>
        <translation>Введите адрес или метку для поиска</translation>
    </message>
    <message>
        <location filename="../transactionview.cpp" line="90"/>
        <source>Min amount</source>
        <translation>Мин. сумма</translation>
    </message>
    <message>
        <location filename="../transactionview.cpp" line="125"/>
        <source>Copy address</source>
        <translation>Копировать адрес</translation>
    </message>
    <message>
        <location filename="../transactionview.cpp" line="126"/>
        <source>Copy label</source>
        <translation>Копировать метку</translation>
    </message>
    <message>
        <location filename="../transactionview.cpp" line="127"/>
        <source>Edit label</source>
        <translation>Изменить метку</translation>
    </message>
    <message>
        <location filename="../transactionview.cpp" line="128"/>
        <source>Show details...</source>
        <translation>Показать детали...</translation>
    </message>
    <message>
        <location filename="../transactionview.cpp" line="261"/>
        <source>Export Transaction Data</source>
        <translation>Экспортировать данные транзакций</translation>
    </message>
    <message>
        <location filename="../transactionview.cpp" line="263"/>
        <source>Comma separated file (*.csv)</source>
        <translation>Текс, разделённый запятыми (*.csv)</translation>
    </message>
    <message>
        <location filename="../transactionview.cpp" line="271"/>
        <source>Confirmed</source>
        <translation>Подтверждено</translation>
    </message>
    <message>
        <location filename="../transactionview.cpp" line="272"/>
        <source>Date</source>
        <translation>Дата</translation>
    </message>
    <message>
        <location filename="../transactionview.cpp" line="273"/>
        <source>Type</source>
        <translation>Тип</translation>
    </message>
    <message>
        <location filename="../transactionview.cpp" line="274"/>
        <source>Label</source>
        <translation>Метка</translation>
    </message>
    <message>
        <location filename="../transactionview.cpp" line="275"/>
        <source>Address</source>
        <translation>Адрес</translation>
    </message>
    <message>
        <location filename="../transactionview.cpp" line="276"/>
        <source>Amount</source>
        <translation>Количество</translation>
    </message>
    <message>
        <location filename="../transactionview.cpp" line="277"/>
        <source>ID</source>
        <translation>ID</translation>
    </message>
    <message>
        <location filename="../transactionview.cpp" line="281"/>
        <source>Error exporting</source>
        <translation>Ошибка экспорта</translation>
    </message>
    <message>
        <location filename="../transactionview.cpp" line="281"/>
        <source>Could not write to file %1.</source>
        <translation>Невозможно записать в файл %1.</translation>
    </message>
    <message>
        <location filename="../transactionview.cpp" line="369"/>
        <source>Range:</source>
        <translation>Промежуток от:</translation>
    </message>
    <message>
        <location filename="../transactionview.cpp" line="377"/>
        <source>to</source>
        <translation>до</translation>
    </message>
</context>
<context>
    <name>WalletModel</name>
    <message>
        <location filename="../walletmodel.cpp" line="144"/>
        <source>Sending...</source>
        <translation>Отправка....</translation>
    </message>
</context>
<context>
    <name>bitcoin-core</name>
    <message>
        <location filename="../bitcoinstrings.cpp" line="3"/>
        <source>Bitcoin version</source>
        <translation>Версия</translation>
    </message>
    <message>
        <location filename="../bitcoinstrings.cpp" line="4"/>
        <source>Usage:</source>
        <translation>Использование:</translation>
    </message>
    <message>
        <location filename="../bitcoinstrings.cpp" line="5"/>
        <source>Send command to -server or bitcoind
</source>
        <translation>Отправить команду на сервер ( -server ) или демону
</translation>
    </message>
    <message>
        <location filename="../bitcoinstrings.cpp" line="6"/>
        <source>List commands
</source>
        <translation>Список команд
</translation>
    </message>
    <message>
        <location filename="../bitcoinstrings.cpp" line="7"/>
        <source>Get help for a command
</source>
        <translation>Получить помощь по команде</translation>
    </message>
    <message>
        <location filename="../bitcoinstrings.cpp" line="8"/>
        <source>Options:
</source>
        <translation>Опции:
</translation>
    </message>
    <message>
        <location filename="../bitcoinstrings.cpp" line="9"/>
        <source>Specify configuration file (default: bitcoin.conf)
</source>
        <translation>Указать конфигурационный файл вместо используемого по умолчанию (bitcoin.conf)
</translation>
    </message>
    <message>
        <location filename="../bitcoinstrings.cpp" line="10"/>
        <source>Specify pid file (default: bitcoind.pid)
</source>
        <translation>Указать pid-файл вместо используемого по умолчанию (bitcoin.pid)
</translation>
    </message>
    <message>
        <location filename="../bitcoinstrings.cpp" line="11"/>
        <source>Generate coins
</source>
        <translation>Включить добычу монет
</translation>
    </message>
    <message>
        <location filename="../bitcoinstrings.cpp" line="12"/>
        <source>Don't generate coins
</source>
        <translation>Выключить добычу монет
</translation>
    </message>
    <message>
        <location filename="../bitcoinstrings.cpp" line="13"/>
        <source>Start minimized
</source>
        <translation>Запускать минимизированным
</translation>
    </message>
    <message>
        <location filename="../bitcoinstrings.cpp" line="14"/>
        <source>Specify data directory
</source>
        <translation>Указать рабочую директорию
</translation>
    </message>
    <message>
        <location filename="../bitcoinstrings.cpp" line="15"/>
        <source>Specify connection timeout (in milliseconds)
</source>
        <translation>Указать таймаут соединения (в миллисекундах)
</translation>
    </message>
    <message>
        <location filename="../bitcoinstrings.cpp" line="16"/>
        <source>Connect through socks4 proxy
</source>
        <translation>Соединяться через socks4-прокси
</translation>
    </message>
    <message>
        <location filename="../bitcoinstrings.cpp" line="17"/>
        <source>Allow DNS lookups for addnode and connect
</source>
        <translation>Разрешить поиск в DNS для комманд &quot;addnode&quot; и &quot;connect&quot;
</translation>
    </message>
    <message>
        <location filename="../bitcoinstrings.cpp" line="18"/>
        <source>Add a node to connect to
</source>
        <translation>Добавить узел для соединения
</translation>
    </message>
    <message>
        <location filename="../bitcoinstrings.cpp" line="19"/>
        <source>Connect only to the specified node
</source>
        <translation>Соединяться только с указанным узлом
</translation>
    </message>
    <message>
        <location filename="../bitcoinstrings.cpp" line="20"/>
        <source>Don't accept connections from outside
</source>
        <translation>Не принимать внешние соединения
</translation>
    </message>
    <message>
        <location filename="../bitcoinstrings.cpp" line="21"/>
        <source>Don't attempt to use UPnP to map the listening port
</source>
        <translation>Не пытаться использовать UPnP
</translation>
    </message>
    <message>
        <location filename="../bitcoinstrings.cpp" line="22"/>
        <source>Attempt to use UPnP to map the listening port
</source>
        <translation>Попытаться использовать UPnP для проброса прослушиваемого порта на роутере
</translation>
    </message>
    <message>
        <location filename="../bitcoinstrings.cpp" line="23"/>
        <source>Fee per kB to add to transactions you send
</source>
        <translation>Комиссия (за каждый kB транзакции)
</translation>
    </message>
    <message>
        <location filename="../bitcoinstrings.cpp" line="24"/>
        <source>Accept command line and JSON-RPC commands
</source>
        <translation>Принимать команды из командной строки и через JSON-RPC
</translation>
    </message>
    <message>
        <location filename="../bitcoinstrings.cpp" line="25"/>
        <source>Run in the background as a daemon and accept commands
</source>
        <translation>Запустить в бекграунде (как демон) и принимать команды
</translation>
    </message>
    <message>
        <location filename="../bitcoinstrings.cpp" line="26"/>
        <source>Use the test network
</source>
        <translation>Использовать тестовую сеть
</translation>
    </message>
    <message>
        <location filename="../bitcoinstrings.cpp" line="27"/>
        <source>Username for JSON-RPC connections
</source>
        <translation>Имя пользователя для JSON-RPC соединений
</translation>
    </message>
    <message>
        <location filename="../bitcoinstrings.cpp" line="28"/>
        <source>Password for JSON-RPC connections
</source>
        <translation>Пароль для JSON-RPC соединений
</translation>
    </message>
    <message>
        <location filename="../bitcoinstrings.cpp" line="29"/>
        <source>Listen for JSON-RPC connections on &lt;port&gt; (default: 8332)
</source>
        <translation>Слушать &lt;порт&gt; для JSON-RPC соединений (по умолчанию: 8332)
</translation>
    </message>
    <message>
        <location filename="../bitcoinstrings.cpp" line="30"/>
        <source>Allow JSON-RPC connections from specified IP address
</source>
        <translation>Разрешить JSON-RPC соединения с указанного адреса
</translation>
    </message>
    <message>
        <location filename="../bitcoinstrings.cpp" line="31"/>
        <source>Send commands to node running on &lt;ip&gt; (default: 127.0.0.1)
</source>
        <translation>Отправлять команды на узел,запущенный на &lt;IP&gt; (по умолчанию: 127.0.0.1)
</translation>
    </message>
    <message>
        <location filename="../bitcoinstrings.cpp" line="32"/>
        <source>Set key pool size to &lt;n&gt; (default: 100)
</source>
        <translation>Установить размер key pool'а в &lt;n&gt; (по умолчанию: 100)
</translation>
    </message>
    <message>
        <location filename="../bitcoinstrings.cpp" line="33"/>
        <source>Rescan the block chain for missing wallet transactions
</source>
        <translation>Просканировать цепочку блоков в поисках пропущенных транзакций для бумажника
</translation>
    </message>
    <message>
        <location filename="../bitcoinstrings.cpp" line="34"/>
        <source>
SSL options: (see the Bitcoin Wiki for SSL setup instructions)
</source>
        <translation>Опции SSL: (см. Bitcoin Wiki для инструкций)
</translation>
    </message>
    <message>
        <location filename="../bitcoinstrings.cpp" line="37"/>
        <source>Use OpenSSL (https) for JSON-RPC connections
</source>
        <translation>Использовать OpenSSL (https) для JSON-RPC соединений
</translation>
    </message>
    <message>
        <location filename="../bitcoinstrings.cpp" line="38"/>
        <source>Server certificate file (default: server.cert)
</source>
        <translation>Сертификат (публичный ключ) сервера (по умолчанию: server.cert)
</translation>
    </message>
    <message>
        <location filename="../bitcoinstrings.cpp" line="39"/>
        <source>Server private key (default: server.pem)
</source>
        <translation>Закрытый ключ сервера (по умолчанию: server.pem)
</translation>
    </message>
    <message>
        <location filename="../bitcoinstrings.cpp" line="40"/>
        <source>Acceptable ciphers (default: TLSv1+HIGH:!SSLv2:!aNULL:!eNULL:!AH:!3DES:@STRENGTH)
</source>
        <translation>Допустимые Cipher'ы для сервера (по умолчанию: TLSv1+HIGH:!SSLv2:!aNULL:!eNULL:!AH:!3DES:@STRENGTH)
</translation>
    </message>
    <message>
        <location filename="../bitcoinstrings.cpp" line="43"/>
        <source>This help message
</source>
        <translation>Данная справка
</translation>
    </message>
    <message>
        <location filename="../bitcoinstrings.cpp" line="44"/>
        <source>Cannot obtain a lock on data directory %s.  Bitcoin is probably already running.</source>
        <translation>Невозможно установить блокировку на рабочую директорию %s.  Возможно, бумажник уже запущен.</translation>
    </message>
    <message>
        <location filename="../bitcoinstrings.cpp" line="47"/>
        <source>Loading addresses...</source>
        <translation>Загрузка адресов...</translation>
    </message>
    <message>
        <location filename="../bitcoinstrings.cpp" line="48"/>
        <source>Error loading addr.dat      
</source>
        <translation>Ошибка при загрузке addr.dat      
</translation>
    </message>
    <message>
        <location filename="../bitcoinstrings.cpp" line="49"/>
        <source>Loading block index...</source>
        <translation>Загрузка индекса блоков...</translation>
    </message>
    <message>
        <location filename="../bitcoinstrings.cpp" line="50"/>
        <source>Error loading blkindex.dat      
</source>
        <translation>Ошибка при загрузке blkindex.dat      
</translation>
    </message>
    <message>
        <location filename="../bitcoinstrings.cpp" line="51"/>
        <source>Loading wallet...</source>
        <translation>Загрузка бумажника...</translation>
    </message>
    <message>
        <location filename="../bitcoinstrings.cpp" line="52"/>
        <source>Error loading wallet.dat: Wallet corrupted      
</source>
        <translation>Ошибка загрузки wallet.dat: Бумажник повреждён</translation>
    </message>
    <message>
        <location filename="../bitcoinstrings.cpp" line="53"/>
        <source>Error loading wallet.dat: Wallet requires newer version of Bitcoin      
</source>
        <translation>Ошибка загрузки wallet.dat: Для данного бумажника требуется более новая версия Bitcoin      
</translation>
    </message>
    <message>
        <location filename="../bitcoinstrings.cpp" line="55"/>
        <source>Error loading wallet.dat      
</source>
        <translation>Ошибка при загрузке wallet.dat      
</translation>
    </message>
    <message>
        <location filename="../bitcoinstrings.cpp" line="56"/>
        <source>Rescanning...</source>
        <translation>Сканирование...</translation>
    </message>
    <message>
        <location filename="../bitcoinstrings.cpp" line="57"/>
        <source>Done loading</source>
        <translation>Загрузка завершена</translation>
    </message>
    <message>
        <location filename="../bitcoinstrings.cpp" line="58"/>
        <source>Invalid -proxy address</source>
        <translation>Ошибка в адресе прокси</translation>
    </message>
    <message>
        <location filename="../bitcoinstrings.cpp" line="59"/>
        <source>Invalid amount for -paytxfee=&lt;amount&gt;</source>
        <translation>Ошибка в сумме комиссии</translation>
    </message>
    <message>
        <location filename="../bitcoinstrings.cpp" line="60"/>
        <source>Warning: -paytxfee is set very high.  This is the transaction fee you will pay if you send a transaction.</source>
        <translation>ВНИМАНИЕ: Установлена слишком большая комиссия (-paytxfee=).  Данный параметр отвечает за комиссию, которую Вы будете добавлять к сумме при осуществлении транзакций.</translation>
    </message>
    <message>
        <location filename="../bitcoinstrings.cpp" line="63"/>
        <source>Error: CreateThread(StartNode) failed</source>
        <translation>Ошибка: Созданиние потока (запуск узла) не удался</translation>
    </message>
    <message>
        <location filename="../bitcoinstrings.cpp" line="64"/>
        <source>Warning: Disk space is low  </source>
        <translation>ВНИМАНИЕ: На диске заканчивается свободное пространство  </translation>
    </message>
    <message>
        <location filename="../bitcoinstrings.cpp" line="65"/>
        <source>Unable to bind to port %d on this computer.  Bitcoin is probably already running.</source>
        <translation>Невозможно забиндить порт %d на данном компьютере.  Возможно, бумажник ужк запущен.</translation>
    </message>
    <message>
        <location filename="../bitcoinstrings.cpp" line="68"/>
        <source>This transaction is over the size limit.  You can still send it for a fee of %s, which goes to the nodes that process your transaction and helps to support the network.  Do you want to pay the fee?</source>
        <translation>Данная транзакция превышает предельно допустимый размер.  Но Вы можете всё равно совершить ей, добавив комиссию в %s, которая отправится тем узлам, которые обработают Вашу транзакцию и поможет поддержать сеть.  Вы хотите добавить комиссию?</translation>
    </message>
    <message>
        <location filename="../bitcoinstrings.cpp" line="72"/>
        <source>Enter the current passphrase to the wallet.</source>
        <translation>Введите текущий пароль от бумажника.</translation>
    </message>
    <message>
        <location filename="../bitcoinstrings.cpp" line="73"/>
        <source>Passphrase</source>
        <translation>Пароль</translation>
    </message>
    <message>
        <location filename="../bitcoinstrings.cpp" line="74"/>
        <source>Please supply the current wallet decryption passphrase.</source>
        <translation>Пожалуйста, укажите текущий пароль для расшифровки бумажника.</translation>
    </message>
    <message>
        <location filename="../bitcoinstrings.cpp" line="75"/>
        <source>The passphrase entered for the wallet decryption was incorrect.</source>
        <translation>Указанный пароль не подходит.</translation>
    </message>
    <message>
        <location filename="../bitcoinstrings.cpp" line="76"/>
        <source>Status</source>
        <translation>Статус</translation>
    </message>
    <message>
        <location filename="../bitcoinstrings.cpp" line="77"/>
        <source>Date</source>
        <translation>Дата</translation>
    </message>
    <message>
        <location filename="../bitcoinstrings.cpp" line="78"/>
        <source>Description</source>
        <translation>Описание</translation>
    </message>
    <message>
        <location filename="../bitcoinstrings.cpp" line="79"/>
        <source>Debit</source>
        <translation>Дебет</translation>
    </message>
    <message>
        <location filename="../bitcoinstrings.cpp" line="80"/>
        <source>Credit</source>
        <translation>Кредит</translation>
    </message>
    <message>
        <location filename="../bitcoinstrings.cpp" line="81"/>
        <source>Open for %d blocks</source>
        <translation>Открыто до получения %d блоков</translation>
    </message>
    <message>
        <location filename="../bitcoinstrings.cpp" line="82"/>
        <source>Open until %s</source>
        <translation>Открыто до %s</translation>
    </message>
    <message>
        <location filename="../bitcoinstrings.cpp" line="83"/>
        <source>%d/offline?</source>
        <translation>%d/оффлайн?</translation>
    </message>
    <message>
        <location filename="../bitcoinstrings.cpp" line="84"/>
        <source>%d/unconfirmed</source>
        <translation>%d/не подтверждено</translation>
    </message>
    <message>
        <location filename="../bitcoinstrings.cpp" line="85"/>
        <source>%d confirmations</source>
        <translation>%d подтверждений</translation>
    </message>
    <message>
        <location filename="../bitcoinstrings.cpp" line="86"/>
        <source>Generated</source>
        <translation>Сгенерированно</translation>
    </message>
    <message>
        <location filename="../bitcoinstrings.cpp" line="87"/>
        <source>Generated (%s matures in %d more blocks)</source>
        <translation>Сгенерированно (%s «созреет» через %d блоков)</translation>
    </message>
    <message>
        <location filename="../bitcoinstrings.cpp" line="88"/>
        <source>Generated - Warning: This block was not received by any other nodes and will probably not be accepted!</source>
        <translation>Сгенерированно - ВНИМАНИЕ: Данный блок не был получен ни одним другим узлом и, возможно, не будет подтверждён!</translation>
    </message>
    <message>
        <location filename="../bitcoinstrings.cpp" line="91"/>
        <source>Generated (not accepted)</source>
        <translation>Сгенерированно (не подтверждено)</translation>
    </message>
    <message>
        <location filename="../bitcoinstrings.cpp" line="92"/>
        <source>From: </source>
        <translation>Отправитель: </translation>
    </message>
    <message>
        <location filename="../bitcoinstrings.cpp" line="93"/>
        <source>Received with: </source>
        <translation>Получатель: </translation>
    </message>
    <message>
        <location filename="../bitcoinstrings.cpp" line="94"/>
        <source>Payment to yourself</source>
        <translation>Отправлено себе</translation>
    </message>
    <message>
        <location filename="../bitcoinstrings.cpp" line="95"/>
        <source>To: </source>
        <translation>Получатель: </translation>
    </message>
    <message>
        <location filename="../bitcoinstrings.cpp" line="96"/>
        <source>    Generating</source>
        <translation>    Генерация</translation>
    </message>
    <message>
        <location filename="../bitcoinstrings.cpp" line="97"/>
        <source>(not connected)</source>
        <translation>(не подключено)</translation>
    </message>
    <message>
        <location filename="../bitcoinstrings.cpp" line="98"/>
        <source>     %d connections     %d blocks     %d transactions</source>
        <translation>     %d подключений     %d блоков     %d транзакций</translation>
    </message>
    <message>
        <location filename="../bitcoinstrings.cpp" line="99"/>
        <source>Wallet already encrypted.</source>
        <translation>Бумажник уже зашифрован.</translation>
    </message>
    <message>
        <location filename="../bitcoinstrings.cpp" line="100"/>
        <source>Enter the new passphrase to the wallet.
Please use a passphrase of 10 or more random characters, or eight or more words.</source>
        <translation>Введите новый пароль для бумажника.
Пожалуйста, используейте пароль из 10 и более случайных символов или из 8 и более слов.</translation>
    </message>
    <message>
        <location filename="../bitcoinstrings.cpp" line="104"/>
        <source>Error: The supplied passphrase was too short.</source>
        <translation>ОШИБКА: Указанный пароль слишком короткий.</translation>
    </message>
    <message>
        <location filename="../bitcoinstrings.cpp" line="105"/>
        <source>WARNING: If you encrypt your wallet and lose your passphrase, you will LOSE ALL OF YOUR BITCOINS!
Are you sure you wish to encrypt your wallet?</source>
        <translation>ВНИМАНИЕ: Если Вы зашифруете Ваш бумажник и потеряете Ваш пароль — Вы ПОТЕРЯЕТЕ ВСЕ ВАШИ БИТКОИНЫ!!!
Вы уверены, что хотите зашифровать бумажник?</translation>
    </message>
    <message>
        <location filename="../bitcoinstrings.cpp" line="109"/>
        <source>Please re-enter your new wallet passphrase.</source>
        <translation>Пожалуйста, повторите ввод нового пароля.</translation>
    </message>
    <message>
        <location filename="../bitcoinstrings.cpp" line="110"/>
        <source>Error: the supplied passphrases didn&apos;t match.</source>
        <translation>ОШИБКА: указанные пароли не совпадают.</translation>
    </message>
    <message>
        <location filename="../bitcoinstrings.cpp" line="111"/>
        <source>Wallet encryption failed.</source>
        <translation>Шифрование бумажника не удалось.</translation>
    </message>
    <message>
        <location filename="../bitcoinstrings.cpp" line="112"/>
        <source>Wallet Encrypted.
Remember that encrypting your wallet cannot fully protect your bitcoins from being stolen by malware infecting your computer.</source>
        <translation>Бумажник зашифрован.
Запомните, что шифрование Вашего бумажника не может ПОЛНОСТЬЮ гарантировать защиту Ваших биткоинов от того, чтобы быть украденными с помощью шпионского ПО на Вашем компьютере. Пожалуйста, следите за безопасностью Вашего компьютера самостоятельно.</translation>
    </message>
    <message>
        <location filename="../bitcoinstrings.cpp" line="116"/>
        <source>Wallet is unencrypted, please encrypt it first.</source>
        <translation>Бумажник не зашифрован. Сначала зашифруйте его.</translation>
    </message>
    <message>
        <location filename="../bitcoinstrings.cpp" line="117"/>
        <source>Enter the new passphrase for the wallet.</source>
        <translation>Введите новый пароль для бумажника.</translation>
    </message>
    <message>
        <location filename="../bitcoinstrings.cpp" line="118"/>
        <source>Re-enter the new passphrase for the wallet.</source>
        <translation>Пожалуйста, повторите ввод нового пароля.</translation>
    </message>
    <message>
        <location filename="../bitcoinstrings.cpp" line="119"/>
        <source>Wallet Passphrase Changed.</source>
        <translation>Пароль от бумажника изменён.</translation>
    </message>
    <message>
        <location filename="../bitcoinstrings.cpp" line="120"/>
        <source>New Receiving Address</source>
        <translation>Новый адрес для получения</translation>
    </message>
    <message>
        <location filename="../bitcoinstrings.cpp" line="121"/>
        <source>You should use a new address for each payment you receive.

Label</source>
        <translation>Вы должны использовать новый адрес для каждого платежа, который Вы получаете.

Метка</translation>
    </message>
    <message>
        <location filename="../bitcoinstrings.cpp" line="125"/>
        <source>&lt;b&gt;Status:&lt;/b&gt; </source>
        <translation>&lt;b&gt;Статус:&lt;/b&gt; </translation>
    </message>
    <message>
        <location filename="../bitcoinstrings.cpp" line="126"/>
        <source>, has not been successfully broadcast yet</source>
        <translation>, ещё не было успешно разослано</translation>
    </message>
    <message>
        <location filename="../bitcoinstrings.cpp" line="127"/>
        <source>, broadcast through %d node</source>
        <translation>, разослано через %d узел</translation>
    </message>
    <message>
        <location filename="../bitcoinstrings.cpp" line="128"/>
        <source>, broadcast through %d nodes</source>
        <translation>, разослано через %d узлов</translation>
    </message>
    <message>
        <location filename="../bitcoinstrings.cpp" line="129"/>
        <source>&lt;b&gt;Date:&lt;/b&gt; </source>
        <translation>&lt;b&gt;Дата:&lt;/b&gt; </translation>
    </message>
    <message>
        <location filename="../bitcoinstrings.cpp" line="130"/>
        <source>&lt;b&gt;Source:&lt;/b&gt; Generated&lt;br&gt;</source>
        <translation>&lt;b&gt;Источник:&lt;/b&gt; [сгенерированно]&lt;br&gt;</translation>
    </message>
    <message>
        <location filename="../bitcoinstrings.cpp" line="131"/>
        <source>&lt;b&gt;From:&lt;/b&gt; </source>
        <translation>&lt;b&gt;Отправитель:&lt;/b&gt; </translation>
    </message>
    <message>
        <location filename="../bitcoinstrings.cpp" line="132"/>
        <source>unknown</source>
        <translation>неизвестно</translation>
    </message>
    <message>
        <location filename="../bitcoinstrings.cpp" line="133"/>
        <source>&lt;b&gt;To:&lt;/b&gt; </source>
        <translation>&lt;b&gt;Получатель:&lt;/b&gt; </translation>
    </message>
    <message>
        <location filename="../bitcoinstrings.cpp" line="134"/>
        <source> (yours, label: </source>
        <translation> (Ваш, метка: </translation>
    </message>
    <message>
        <location filename="../bitcoinstrings.cpp" line="135"/>
        <source> (yours)</source>
        <translation> (ваш)</translation>
    </message>
    <message>
        <location filename="../bitcoinstrings.cpp" line="136"/>
        <source>&lt;b&gt;Credit:&lt;/b&gt; </source>
        <translation>&lt;b&gt;Кредит:&lt;/b&gt; </translation>
    </message>
    <message>
        <location filename="../bitcoinstrings.cpp" line="137"/>
        <source>(%s matures in %d more blocks)</source>
        <translation>(%s «созреет» через %d блоков)</translation>
    </message>
    <message>
        <location filename="../bitcoinstrings.cpp" line="138"/>
        <source>(not accepted)</source>
        <translation>(не принято)</translation>
    </message>
    <message>
        <location filename="../bitcoinstrings.cpp" line="139"/>
        <source>&lt;b&gt;Debit:&lt;/b&gt; </source>
        <translation>&lt;b&gt;Дебет:&lt;/b&gt; </translation>
    </message>
    <message>
        <location filename="../bitcoinstrings.cpp" line="140"/>
        <source>&lt;b&gt;Transaction fee:&lt;/b&gt; </source>
        <translation>&lt;b&gt;Комиссия:&lt;/b&gt; </translation>
    </message>
    <message>
        <location filename="../bitcoinstrings.cpp" line="141"/>
        <source>&lt;b&gt;Net amount:&lt;/b&gt; </source>
        <translation>&lt;b&gt;Общая сумма:&lt;/b&gt; </translation>
    </message>
    <message>
        <location filename="../bitcoinstrings.cpp" line="142"/>
        <source>Message:</source>
        <translation>Сообщение:</translation>
    </message>
    <message>
        <location filename="../bitcoinstrings.cpp" line="143"/>
        <source>Comment:</source>
        <translation>Комментарий:</translation>
    </message>
    <message>
        <location filename="../bitcoinstrings.cpp" line="144"/>
        <source>Generated coins must wait 120 blocks before they can be spent.  When you generated this block, it was broadcast to the network to be added to the block chain.  If it fails to get into the chain, it will change to &quot;not accepted&quot; and not be spendable.  This may occasionally happen if another node generates a block within a few seconds of yours.</source>
        <translation>Сгенерированные монеты должны подождать 120 блоков прежде, чем они смогут быть отправлены.  Когда Вы сгенерировали этот блок он был отправлен в сеть, чтобы он был добавлен к цепочке блоков.  Если данная процедура не удастся, статус изменится на «не подтверждено» и монеты будут непередаваемыми.  Такое может случайно происходить в случае, если другой узел сгенерирует блок на несколько секунд раньше.</translation>
    </message>
    <message>
        <location filename="../bitcoinstrings.cpp" line="150"/>
        <source>Cannot write autostart/bitcoin.desktop file</source>
        <translation>Не возможно записать файл autostart/bitcoin.desktop</translation>
    </message>
    <message>
        <location filename="../bitcoinstrings.cpp" line="151"/>
        <source>Main</source>
        <translation>Основное</translation>
    </message>
    <message>
        <location filename="../bitcoinstrings.cpp" line="152"/>
        <source>&amp;Start Bitcoin on window system startup</source>
        <translation>&amp;Запускать бумажник при входе в систему</translation>
    </message>
    <message>
        <location filename="../bitcoinstrings.cpp" line="153"/>
        <source>&amp;Minimize on close</source>
        <translation>С&amp;ворачивать вместо закрытия</translation>
    </message>
    <message>
        <location filename="../bitcoinstrings.cpp" line="154"/>
        <source>version %s</source>
        <translation>версия %s</translation>
    </message>
    <message>
        <location filename="../bitcoinstrings.cpp" line="155"/>
        <source>Error in amount  </source>
        <translation>Ошибка в количестве  </translation>
    </message>
    <message>
        <location filename="../bitcoinstrings.cpp" line="156"/>
        <source>Send Coins</source>
        <translation>Отправка</translation>
    </message>
    <message>
        <location filename="../bitcoinstrings.cpp" line="157"/>
        <source>Amount exceeds your balance  </source>
        <translation>Сумма превышает Ваш баланс  </translation>
    </message>
    <message>
        <location filename="../bitcoinstrings.cpp" line="158"/>
        <source>Total exceeds your balance when the </source>
        <translation>Общая сумма превысит Ваш баланс, если к транзакции будет добавлено ещё</translation>
    </message>
    <message>
        <location filename="../bitcoinstrings.cpp" line="159"/>
        <source> transaction fee is included  </source>
        <translation>в качестве комиссии  </translation>
    </message>
    <message>
        <location filename="../bitcoinstrings.cpp" line="160"/>
        <source>Payment sent  </source>
        <translation>Платёж отправлен</translation>
    </message>
    <message>
        <location filename="../bitcoinstrings.cpp" line="161"/>
        <source>Sending...</source>
        <translation>Отправка...</translation>
    </message>
    <message>
        <location filename="../bitcoinstrings.cpp" line="162"/>
        <source>Invalid address  </source>
        <translation>Ошибочный адрес  </translation>
    </message>
    <message>
        <location filename="../bitcoinstrings.cpp" line="163"/>
        <source>Sending %s to %s</source>
        <translation>Отправка %s адресату %s</translation>
    </message>
    <message>
        <location filename="../bitcoinstrings.cpp" line="164"/>
        <source>CANCELLED</source>
        <translation>ОТМЕНЕНО</translation>
    </message>
    <message>
        <location filename="../bitcoinstrings.cpp" line="165"/>
        <source>Cancelled</source>
        <translation>Отменено</translation>
    </message>
    <message>
        <location filename="../bitcoinstrings.cpp" line="166"/>
        <source>Transfer cancelled  </source>
        <translation>Транзакция отменена  </translation>
    </message>
    <message>
        <location filename="../bitcoinstrings.cpp" line="167"/>
        <source>Error: </source>
        <translation>ОШИБКА: </translation>
    </message>
    <message>
        <location filename="../bitcoinstrings.cpp" line="168"/>
        <source>Insufficient funds</source>
        <translation>Недостаточно монет</translation>
    </message>
    <message>
        <location filename="../bitcoinstrings.cpp" line="169"/>
        <source>Connecting...</source>
        <translation>Подключение...</translation>
    </message>
    <message>
        <location filename="../bitcoinstrings.cpp" line="170"/>
        <source>Unable to connect</source>
        <translation>Невозможно подключиться</translation>
    </message>
    <message>
        <location filename="../bitcoinstrings.cpp" line="171"/>
        <source>Requesting public key...</source>
        <translation>Запрашивается открытый ключ...</translation>
    </message>
    <message>
        <location filename="../bitcoinstrings.cpp" line="172"/>
        <source>Received public key...</source>
        <translation>Получается публичный ключ...</translation>
    </message>
    <message>
        <location filename="../bitcoinstrings.cpp" line="173"/>
        <source>Recipient is not accepting transactions sent by IP address</source>
        <translation>Получатель не принимает транзакции, отправленные на IP адрес</translation>
    </message>
    <message>
        <location filename="../bitcoinstrings.cpp" line="174"/>
        <source>Transfer was not accepted</source>
        <translation>Передача была отвергнута</translation>
    </message>
    <message>
        <location filename="../bitcoinstrings.cpp" line="175"/>
        <source>Invalid response received</source>
        <translation>Получен неверный ответ</translation>
    </message>
    <message>
        <location filename="../bitcoinstrings.cpp" line="176"/>
        <source>Creating transaction...</source>
        <translation>Создание транзакции...</translation>
    </message>
    <message>
        <location filename="../bitcoinstrings.cpp" line="177"/>
        <source>This transaction requires a transaction fee of at least %s because of its amount, complexity, or use of recently received funds</source>
        <translation>Данная транзакция требует добавления комиссии (по крайней мере в %s) из-за её размера, сложности, или из-за использования недавно полученных монет</translation>
    </message>
    <message>
        <location filename="../bitcoinstrings.cpp" line="180"/>
        <source>Transaction creation failed</source>
        <translation>Создание транзакции провалилось</translation>
    </message>
    <message>
        <location filename="../bitcoinstrings.cpp" line="181"/>
        <source>Transaction aborted</source>
        <translation>Транзакция отменена</translation>
    </message>
    <message>
        <location filename="../bitcoinstrings.cpp" line="182"/>
        <source>Lost connection, transaction cancelled</source>
        <translation>Потеряно соединение, транзакция отменена</translation>
    </message>
    <message>
        <location filename="../bitcoinstrings.cpp" line="183"/>
        <source>Sending payment...</source>
        <translation>Отправка платежа...</translation>
    </message>
    <message>
        <location filename="../bitcoinstrings.cpp" line="184"/>
        <source>The transaction was rejected.  This might happen if some of the coins in your wallet were already spent, such as if you used a copy of wallet.dat and coins were spent in the copy but not marked as spent here.</source>
        <translation>В транзакции отказано.  Такое может произойти, если некоторые монеты уже были потрачены, например, если Вы используете одну копию бумажника (wallet.dat), а монеты были потрачены из другой копии, но не были отмечены как потраченные в этой.  Или в случае кражи (компрометации) Вашего бумажника.</translation>
    </message>
    <message>
        <location filename="../bitcoinstrings.cpp" line="188"/>
        <source>Waiting for confirmation...</source>
        <translation>Ожидание подтверждения...</translation>
    </message>
    <message>
        <location filename="../bitcoinstrings.cpp" line="189"/>
        <source>The payment was sent, but the recipient was unable to verify it.
The transaction is recorded and will credit to the recipient,
but the comment information will be blank.</source>
        <translation>Платёж был отправлен, но получатель не смог подтвердить его.
Транзакция записана и будет зачислена получателю,
но комментарий к платежу будет пустым.</translation>
    </message>
    <message>
        <location filename="../bitcoinstrings.cpp" line="193"/>
        <source>Payment was sent, but an invalid response was received</source>
        <translation>Платёж был отправлен, но был получен неверный ответ</translation>
    </message>
    <message>
        <location filename="../bitcoinstrings.cpp" line="194"/>
        <source>Payment completed</source>
        <translation>Платёж завершён</translation>
    </message>
    <message>
        <location filename="../bitcoinstrings.cpp" line="195"/>
        <source>Name</source>
        <translation>Имя</translation>
    </message>
    <message>
        <location filename="../bitcoinstrings.cpp" line="196"/>
        <source>Address</source>
        <translation>Адрес</translation>
    </message>
    <message>
        <location filename="../bitcoinstrings.cpp" line="197"/>
        <source>Label</source>
        <translation>Метка</translation>
    </message>
    <message>
        <location filename="../bitcoinstrings.cpp" line="198"/>
        <source>Bitcoin Address</source>
        <translation>Bitcoin-адрес</translation>
    </message>
    <message>
        <location filename="../bitcoinstrings.cpp" line="199"/>
        <source>This is one of your own addresses for receiving payments and cannot be entered in the address book.  </source>
        <translation>Это один из Ваших личных адресов для получения платежей. Он не может быть добавлен в адресную книгу.  </translation>
    </message>
    <message>
        <location filename="../bitcoinstrings.cpp" line="202"/>
        <source>Edit Address</source>
        <translation>Изменить адрес</translation>
    </message>
    <message>
        <location filename="../bitcoinstrings.cpp" line="203"/>
        <source>Edit Address Label</source>
        <translation>Изменить метку</translation>
    </message>
    <message>
        <location filename="../bitcoinstrings.cpp" line="204"/>
        <source>Add Address</source>
        <translation>Добавить адрес</translation>
    </message>
    <message>
        <location filename="../bitcoinstrings.cpp" line="205"/>
        <source>Bitcoin</source>
        <translation>Биткоин</translation>
    </message>
    <message>
        <location filename="../bitcoinstrings.cpp" line="206"/>
        <source>Bitcoin - Generating</source>
        <translation>Bitcoin - Генерация</translation>
    </message>
    <message>
        <location filename="../bitcoinstrings.cpp" line="207"/>
        <source>Bitcoin - (not connected)</source>
        <translation>Bitcoin - (нет связи)</translation>
    </message>
    <message>
        <location filename="../bitcoinstrings.cpp" line="208"/>
        <source>&amp;Open Bitcoin</source>
        <translation>&amp;Показать бумажник</translation>
    </message>
    <message>
        <location filename="../bitcoinstrings.cpp" line="209"/>
        <source>&amp;Send Bitcoins</source>
        <translation>Отп&amp;равка</translation>
    </message>
    <message>
        <location filename="../bitcoinstrings.cpp" line="210"/>
        <source>O&amp;ptions...</source>
        <translation>Оп&amp;ции...</translation>
    </message>
    <message>
        <location filename="../bitcoinstrings.cpp" line="211"/>
        <source>E&amp;xit</source>
        <translation>Вы&amp;ход</translation>
    </message>
    <message>
        <location filename="../bitcoinstrings.cpp" line="212"/>
        <source>Program has crashed and will terminate.  </source>
        <translation>Программа экстренно завершилась и будет уничтожена.  </translation>
    </message>
    <message>
        <location filename="../bitcoinstrings.cpp" line="213"/>
        <source>Warning: Please check that your computer&apos;s date and time are correct.  If your clock is wrong Bitcoin will not work properly.</source>
        <translation>ВНИМАНИЕ: Проверьте дату и время, установленные на Вашем компьютере. Если Ваши часы идут не правильно Bitcoin может наботать не корректно.</translation>
    </message>
    <message>
        <location filename="../bitcoinstrings.cpp" line="216"/>
        <source>beta</source>
        <translation>бета</translation>
    </message>
</context>
<context>
    <name>main</name>
    <message>
        <location filename="../bitcoin.cpp" line="145"/>
        <source>Bitcoin Qt</source>
        <translation>Bitcoin Qt</translation>
    </message>
</context>
</TS><|MERGE_RESOLUTION|>--- conflicted
+++ resolved
@@ -674,13 +674,8 @@
     </message>
     <message>
         <location filename="../optionsdialog.cpp" line="217"/>
-<<<<<<< HEAD
-        <source>Optional transaction fee per KB that helps make sure your transactions are processed quickly.  Most transactions are 1KB.  Fee 0.01 recommended.</source>
-        <translation>Опциональная комиссия за кадый KB транзакции, которое позволяет быть уверенным, что Ваша транзакция будет обработана быстро.  Большинство транзакций занимают 1 KB.  Рекомендованная комиссия: 0.01 BTC.</translation>
-=======
         <source>Optional transaction fee per kB that helps make sure your transactions are processed quickly.  Most transactions are 1kB.  Fee 0.01 recommended.</source>
-        <translation>Опциональная комиссия за кадый kB транзакции, которое позволяет быть уверенным, что Ваша транзакция будет обработана быстро.  Большинство транщакций занимают 1 kB.  Рекомендованная комиссия: 0.01 BTC.</translation>
->>>>>>> b5d9c7d9
+        <translation>Опциональная комиссия за кадый kB транзакции, которое позволяет быть уверенным, что Ваша транзакция будет обработана быстро.  Большинство транзакций занимают 1 kB.  Рекомендованная комиссия: 0.01 BTC.</translation>
     </message>
     <message>
         <location filename="../optionsdialog.cpp" line="223"/>

--- conflicted
+++ resolved
@@ -2161,8 +2161,6 @@
     if (!IsInEffect())
         return false;
 
-<<<<<<< HEAD
-=======
     // alert.nID=max is reserved for if the alert key is
     // compromised. It must have a pre-defined message,
     // must never expire, must apply to all versions,
@@ -2185,8 +2183,6 @@
             return false;
     }
 
-    CRITICAL_BLOCK(cs_mapAlerts)
->>>>>>> f08ad34e
     {
         LOCK(cs_mapAlerts);
         // Cancel previous alerts
@@ -2829,17 +2825,11 @@
             {
                 // Relay
                 pfrom->setKnown.insert(alertHash);
-<<<<<<< HEAD
                 {
                     LOCK(cs_vNodes);
                     BOOST_FOREACH(CNode* pnode, vNodes)
                         alert.RelayTo(pnode);
                 }
-=======
-                CRITICAL_BLOCK(cs_vNodes)
-                    BOOST_FOREACH(CNode* pnode, vNodes)
-                        alert.RelayTo(pnode);
->>>>>>> f08ad34e
             }
             else {
                 // Small DoS penalty so peers that send us lots of
